package com.dtp.common.util;

import com.dtp.common.json.parser.JsonParser;
import lombok.extern.slf4j.Slf4j;

import java.lang.reflect.Type;
import java.util.Iterator;
import java.util.ServiceLoader;

/**
 * <p>JsonUtil 提供了将 Java 对象序列化为 JSON 字符串以及将 JSON 字符串反序列化为 Java 对象的方法。</p>
 * <p>JsonUtil 使用 SPI（Service Provider Interface）机制加载 JSON 序列化和反序列化器。</p>
 * <p>JsonUtil 可以自动检测并使用 Classpath 中可用的 JSON 序列化和反序列化器，包括 Jackson、Gson 和 FastJson。</p>
 * <p>如果在 Classpath 中找不到任何 JSON 序列化或反序列化器，则会抛出 IllegalStateException 异常。</p>
 * <p>注意：如果您的应用程序使用了多个 JSON 序列化或反序列化器，您需要在使用 JsonUtil 之前设置默认序列化器或传递正确的序列化器。</p>
 *
 * @author topsuder
 * @see com.dtp.common.json.parser.JsonParser
 * @see com.dtp.common.util dynamic-tp
 */
@Slf4j
public final class JsonUtil {
<<<<<<< HEAD
    private static final JsonParser JSON_PARSER;

    static {
        JSON_PARSER = createJsonParser();
    }
=======
    private static final JsonParser JSON_PARSER = createJsonParser();
>>>>>>> adea27eb

    private static JsonParser createJsonParser() {
        ServiceLoader<JsonParser> serviceLoader = ServiceLoader.load(JsonParser.class);
        Iterator<JsonParser> iterator = serviceLoader.iterator();
        while (iterator.hasNext()) {
            try {
                JsonParser jsonParser = iterator.next();
                if (jsonParser.isSupport()) {
                    return jsonParser;
                }
<<<<<<< HEAD
            } catch (Throwable ignored) { }
=======
            } catch (Throwable ignored) {
            }
>>>>>>> adea27eb
        }
        throw new IllegalStateException("No JSON parser found");
    }

    /**
     * 方法注释: <br>
     * 〈可用于将任何 Java 值序列化为字符串的方法。〉
     *
     * @param obj 任意类型入参
     * @return java.lang.String
     * @author topsuder 🌼🐇
     */
    public static String toJson(Object obj) {
        return JSON_PARSER.toJson(obj);
    }

    /**
     * 方法注释: <br>
     * 〈此方法将指定的 Json 反序列化为指定类的对象。〉
     *
     * @param json    要反序列化的json字符串
     * @param typeOfT 要反序列化的对象类型
     * @return T
     * @author topsuder 🌼🐇
     */

    public static <T> T fromJson(String json, Type typeOfT) {
        return JSON_PARSER.fromJson(json, typeOfT);
    }


}<|MERGE_RESOLUTION|>--- conflicted
+++ resolved
@@ -20,15 +20,8 @@
  */
 @Slf4j
 public final class JsonUtil {
-<<<<<<< HEAD
-    private static final JsonParser JSON_PARSER;
 
-    static {
-        JSON_PARSER = createJsonParser();
-    }
-=======
     private static final JsonParser JSON_PARSER = createJsonParser();
->>>>>>> adea27eb
 
     private static JsonParser createJsonParser() {
         ServiceLoader<JsonParser> serviceLoader = ServiceLoader.load(JsonParser.class);
@@ -39,12 +32,8 @@
                 if (jsonParser.isSupport()) {
                     return jsonParser;
                 }
-<<<<<<< HEAD
-            } catch (Throwable ignored) { }
-=======
             } catch (Throwable ignored) {
             }
->>>>>>> adea27eb
         }
         throw new IllegalStateException("No JSON parser found");
     }
@@ -74,6 +63,4 @@
     public static <T> T fromJson(String json, Type typeOfT) {
         return JSON_PARSER.fromJson(json, typeOfT);
     }
-
-
 }