<?xml version="1.0" encoding="UTF-8"?>
<project xmlns="http://maven.apache.org/POM/4.0.0"
         xmlns:xsi="http://www.w3.org/2001/XMLSchema-instance"
         xsi:schemaLocation="http://maven.apache.org/POM/4.0.0 http://maven.apache.org/xsd/maven-4.0.0.xsd">
    <modelVersion>4.0.0</modelVersion>
    <parent>
        <artifactId>dynamic-tp-example</artifactId>
        <groupId>org.dromara.dynamictp</groupId>
        <version>${revision}</version>
        <relativePath>../pom.xml</relativePath>
    </parent>
    <artifactId>dynamic-tp-example-apollo</artifactId>

    <properties>
        <maven.deploy.skip>true</maven.deploy.skip>
    </properties>

    <dependencies>
        <dependency>
            <groupId>org.springframework.boot</groupId>
            <artifactId>spring-boot-starter-web</artifactId>
        </dependency>
        <dependency>
            <groupId>org.springframework.boot</groupId>
            <artifactId>spring-boot-starter-logging</artifactId>
        </dependency>
        <dependency>
            <groupId>org.dromara.dynamictp</groupId>
            <artifactId>dynamic-tp-spring-boot-starter-apollo</artifactId>
            <version>${revision}</version>
        </dependency>
        <dependency>
            <groupId>org.dromara.dynamictp</groupId>
            <artifactId>dynamic-tp-spring-boot-starter-adapter-webserver</artifactId>
            <version>${revision}</version>
        </dependency>
        <dependency>
            <groupId>com.ctrip.framework.apollo</groupId>
            <artifactId>apollo-client</artifactId>
<<<<<<< HEAD
<!--            <version>1.9.1</version>-->
=======
>>>>>>> 7cb59b9c
        </dependency>
    </dependencies>
</project><|MERGE_RESOLUTION|>--- conflicted
+++ resolved
@@ -37,10 +37,6 @@
         <dependency>
             <groupId>com.ctrip.framework.apollo</groupId>
             <artifactId>apollo-client</artifactId>
-<<<<<<< HEAD
-<!--            <version>1.9.1</version>-->
-=======
->>>>>>> 7cb59b9c
         </dependency>
     </dependencies>
 </project>