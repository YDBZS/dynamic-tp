<?xml version="1.0" encoding="UTF-8"?>
<project xmlns="http://maven.apache.org/POM/4.0.0" xmlns:xsi="http://www.w3.org/2001/XMLSchema-instance"
         xsi:schemaLocation="http://maven.apache.org/POM/4.0.0 https://maven.apache.org/xsd/maven-4.0.0.xsd">
    <modelVersion>4.0.0</modelVersion>
    <parent>
        <groupId>org.dromara.dynamictp</groupId>
        <artifactId>dynamic-tp-adapter</artifactId>
        <version>${revision}</version>
        <relativePath>../pom.xml</relativePath>
    </parent>
    <artifactId>dynamic-tp-adapter-dubbo</artifactId>

    <dependencies>
        <dependency>
            <groupId>org.dromara.dynamictp</groupId>
            <artifactId>dynamic-tp-adapter-common</artifactId>
        </dependency>

        <dependency>
            <groupId>org.apache.dubbo</groupId>
            <artifactId>dubbo-spring-boot-starter</artifactId>
<<<<<<< HEAD
            <scope>compile</scope>
=======
>>>>>>> 7cb59b9c
            <optional>true</optional>
        </dependency>

        <dependency>
            <groupId>com.alibaba.spring.boot</groupId>
            <artifactId>dubbo-spring-boot-starter</artifactId>
<<<<<<< HEAD
            <scope>compile</scope>
=======
>>>>>>> 7cb59b9c
            <optional>true</optional>
        </dependency>
    </dependencies>
</project><|MERGE_RESOLUTION|>--- conflicted
+++ resolved
@@ -19,20 +19,12 @@
         <dependency>
             <groupId>org.apache.dubbo</groupId>
             <artifactId>dubbo-spring-boot-starter</artifactId>
-<<<<<<< HEAD
-            <scope>compile</scope>
-=======
->>>>>>> 7cb59b9c
             <optional>true</optional>
         </dependency>
 
         <dependency>
             <groupId>com.alibaba.spring.boot</groupId>
             <artifactId>dubbo-spring-boot-starter</artifactId>
-<<<<<<< HEAD
-            <scope>compile</scope>
-=======
->>>>>>> 7cb59b9c
             <optional>true</optional>
         </dependency>
     </dependencies>
