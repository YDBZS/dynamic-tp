<?xml version="1.0" encoding="UTF-8"?>
<project xmlns="http://maven.apache.org/POM/4.0.0" xmlns:xsi="http://www.w3.org/2001/XMLSchema-instance"
         xsi:schemaLocation="http://maven.apache.org/POM/4.0.0 https://maven.apache.org/xsd/maven-4.0.0.xsd">
    <modelVersion>4.0.0</modelVersion>
    <parent>
        <groupId>org.dromara.dynamictp</groupId>
        <artifactId>dynamic-tp-adapter</artifactId>
        <version>${revision}</version>
        <relativePath>../pom.xml</relativePath>
    </parent>
    <artifactId>dynamic-tp-adapter-sofa</artifactId>

    <dependencies>
        <dependency>
            <groupId>org.dromara.dynamictp</groupId>
            <artifactId>dynamic-tp-adapter-common</artifactId>
        </dependency>

        <dependency>
            <groupId>com.alipay.sofa</groupId>
            <artifactId>sofa-rpc-all</artifactId>
<<<<<<< HEAD
            <scope>compile</scope>
=======
>>>>>>> 7cb59b9c
            <optional>true</optional>
        </dependency>

    </dependencies>

</project><|MERGE_RESOLUTION|>--- conflicted
+++ resolved
@@ -19,10 +19,6 @@
         <dependency>
             <groupId>com.alipay.sofa</groupId>
             <artifactId>sofa-rpc-all</artifactId>
-<<<<<<< HEAD
-            <scope>compile</scope>
-=======
->>>>>>> 7cb59b9c
             <optional>true</optional>
         </dependency>
 
