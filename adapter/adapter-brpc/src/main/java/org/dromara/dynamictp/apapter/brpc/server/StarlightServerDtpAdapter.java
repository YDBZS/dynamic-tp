/*
 * Licensed to the Apache Software Foundation (ASF) under one or more
 * contributor license agreements.  See the NOTICE file distributed with
 * this work for additional information regarding copyright ownership.
 * The ASF licenses this file to You under the Apache License, Version 2.0
 * (the "License"); you may not use this file except in compliance with
 * the License.  You may obtain a copy of the License at
 *
 *     http://www.apache.org/licenses/LICENSE-2.0
 *
 * Unless required by applicable law or agreed to in writing, software
 * distributed under the License is distributed on an "AS IS" BASIS,
 * WITHOUT WARRANTIES OR CONDITIONS OF ANY KIND, either express or implied.
 * See the License for the specific language governing permissions and
 * limitations under the License.
 */

package org.dromara.dynamictp.apapter.brpc.server;

import cn.hutool.core.exceptions.ExceptionUtil;
import com.baidu.cloud.starlight.api.common.URI;
import com.baidu.cloud.starlight.api.rpc.StarlightServer;
import com.baidu.cloud.starlight.api.rpc.threadpool.ThreadPoolFactory;
import com.baidu.cloud.starlight.api.transport.ServerPeer;
import com.baidu.cloud.starlight.core.rpc.DefaultStarlightServer;
import com.baidu.cloud.starlight.core.rpc.ServerProcessor;
import com.baidu.cloud.starlight.transport.netty.NettyServer;
import org.dromara.dynamictp.adapter.common.AbstractDtpAdapter;
import org.dromara.dynamictp.core.ThreadPoolExecutorProxy;
import org.dromara.dynamictp.core.support.ExecutorWrapper;
import org.dromara.dynamictp.common.properties.DtpProperties;
import org.dromara.dynamictp.common.util.ReflectionUtil;
import lombok.extern.slf4j.Slf4j;
import lombok.val;
import org.dromara.dynamictp.jvmti.JVMTI;

import java.util.Objects;

/**
 * StarlightServerDtpAdapter related
 *
 * @author yanhom
 * @since 1.1.0
 */
@Slf4j
public class StarlightServerDtpAdapter extends AbstractDtpAdapter {

    private static final String NAME = "brpcServerTp";

    private static final String URI_FIELD = "uri";

    private static final String SERVER_PEER_FIELD = "serverPeer";

    private static final String THREAD_POOL_FACTORY_FIELD = "threadPoolFactory";

    private static final String DEFAULT_THREAD_POOL_FIELD_NAME = "defaultThreadPool";

    @Override
    public void refresh(DtpProperties dtpProperties) {
        refresh(NAME, dtpProperties.getBrpcTp(), dtpProperties.getPlatforms());
    }

    @Override
    protected void initialize() {
        super.initialize();

        val bean = JVMTI.getInstance(StarlightServer.class);
        if (!(bean instanceof DefaultStarlightServer)) {
            return;
        }
        val starlightServer = (DefaultStarlightServer) bean;
        val uri = (URI) ReflectionUtil.getFieldValue(DefaultStarlightServer.class,
                URI_FIELD, starlightServer);
        val serverPeer = (ServerPeer) ReflectionUtil.getFieldValue(DefaultStarlightServer.class,
                SERVER_PEER_FIELD, starlightServer);

        if (Objects.isNull(uri) || Objects.isNull(serverPeer) || !(serverPeer instanceof NettyServer)) {
            return;
        }
        val processor = (ServerProcessor) serverPeer.getProcessor();
        if (Objects.isNull(processor)) {
            return;
        }
        val threadPoolFactory = (ThreadPoolFactory) ReflectionUtil.getFieldValue(ServerProcessor.class,
                THREAD_POOL_FACTORY_FIELD, processor);
        if (Objects.isNull(threadPoolFactory)) {
            return;
        }
        String bizThreadPoolName = uri.getParameter("biz_thread_pool_name") + "#server";
        val executor = threadPoolFactory.defaultThreadPool();
        if (Objects.nonNull(executor)) {
            val executorWrapper = new ExecutorWrapper(bizThreadPoolName, executor);
            initNotifyItems(bizThreadPoolName, executorWrapper);
            executors.put(bizThreadPoolName, executorWrapper);
            ThreadPoolExecutorProxy proxy = new ThreadPoolExecutorProxy(executorWrapper);
            try {
<<<<<<< HEAD
                ReflectionUtil.setFieldValue(ThreadPoolFactory.class, "defaultThreadPool", threadPoolFactory, proxy);
=======
                ReflectionUtil.setFieldValue(ThreadPoolFactory.class, DEFAULT_THREAD_POOL_FIELD_NAME, threadPoolFactory, proxy);
>>>>>>> 54c90583
            } catch (IllegalAccessException e) {
                log.error(ExceptionUtil.stacktraceToOneLineString(e));
            }
        }
        log.info("DynamicTp adapter, brpc server executors init end, executors: {}", executors);
    }
}<|MERGE_RESOLUTION|>--- conflicted
+++ resolved
@@ -94,11 +94,7 @@
             executors.put(bizThreadPoolName, executorWrapper);
             ThreadPoolExecutorProxy proxy = new ThreadPoolExecutorProxy(executorWrapper);
             try {
-<<<<<<< HEAD
-                ReflectionUtil.setFieldValue(ThreadPoolFactory.class, "defaultThreadPool", threadPoolFactory, proxy);
-=======
                 ReflectionUtil.setFieldValue(ThreadPoolFactory.class, DEFAULT_THREAD_POOL_FIELD_NAME, threadPoolFactory, proxy);
->>>>>>> 54c90583
             } catch (IllegalAccessException e) {
                 log.error(ExceptionUtil.stacktraceToOneLineString(e));
             }
