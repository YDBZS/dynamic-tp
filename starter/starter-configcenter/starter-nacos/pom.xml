--- conflicted
+++ resolved
@@ -14,17 +14,6 @@
         <dependency>
             <groupId>com.alibaba.nacos</groupId>
             <artifactId>nacos-api</artifactId>
-<<<<<<< HEAD
-            <scope>compile</scope>
-            <optional>true</optional>
-        </dependency>
-
-        <dependency>
-            <groupId>com.alibaba.nacos</groupId>
-            <artifactId>nacos-client</artifactId>
-            <scope>compile</scope>
-=======
->>>>>>> 7cb59b9c
             <optional>true</optional>
         </dependency>
     </dependencies>
