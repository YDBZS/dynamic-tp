<?xml version="1.0" encoding="UTF-8"?>
<project xmlns="http://maven.apache.org/POM/4.0.0"
         xmlns:xsi="http://www.w3.org/2001/XMLSchema-instance"
         xsi:schemaLocation="http://maven.apache.org/POM/4.0.0 http://maven.apache.org/xsd/maven-4.0.0.xsd">
    <modelVersion>4.0.0</modelVersion>
    <parent>
        <groupId>org.dromara.dynamictp</groupId>
        <artifactId>dynamic-tp-starter-configcenter</artifactId>
        <version>${revision}</version>
        <relativePath>../pom.xml</relativePath>
    </parent>
    <artifactId>dynamic-tp-spring-boot-starter-zookeeper</artifactId>

    <dependencies>
        <dependency>
            <groupId>org.apache.curator</groupId>
            <artifactId>curator-framework</artifactId>
<<<<<<< HEAD
            <scope>compile</scope>
=======
            <optional>true</optional>
>>>>>>> 7cb59b9c
            <exclusions>
                <exclusion>
                    <artifactId>slf4j-log4j12</artifactId>
                    <groupId>org.slf4j</groupId>
                </exclusion>
                <exclusion>
                    <artifactId>log4j</artifactId>
                    <groupId>log4j</groupId>
                </exclusion>
            </exclusions>
        </dependency>
    </dependencies>
</project><|MERGE_RESOLUTION|>--- conflicted
+++ resolved
@@ -15,11 +15,7 @@
         <dependency>
             <groupId>org.apache.curator</groupId>
             <artifactId>curator-framework</artifactId>
-<<<<<<< HEAD
-            <scope>compile</scope>
-=======
             <optional>true</optional>
->>>>>>> 7cb59b9c
             <exclusions>
                 <exclusion>
                     <artifactId>slf4j-log4j12</artifactId>
