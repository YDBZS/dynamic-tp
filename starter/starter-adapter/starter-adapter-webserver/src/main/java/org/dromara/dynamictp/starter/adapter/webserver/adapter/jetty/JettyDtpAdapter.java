--- conflicted
+++ resolved
@@ -61,23 +61,16 @@
     public ExecutorWrapper enhanceAndGetExecutorWrapper(WebServer webServer) {
         JettyWebServer jettyWebServer = (JettyWebServer) webServer;
         ThreadPool threadPool = jettyWebServer.getServer().getThreadPool();
-<<<<<<< HEAD
         Executor executorProxy = enhanceOriginExecutor(jettyWebServer, threadPool);
         ExecutorWrapper wrapper;
         if (executorProxy instanceof ThreadPoolExecutor) {
-            wrapper = new ExecutorWrapper(POOL_NAME, executorProxy);
+            wrapper = new ExecutorWrapper(TP_PREFIX, executorProxy);
         } else {
             final JettyExecutorAdapter adapter = new JettyExecutorAdapter(
                     (ThreadPool.SizedThreadPool) executorProxy);
-            wrapper = new ExecutorWrapper(POOL_NAME, adapter);
+            wrapper = new ExecutorWrapper(TP_PREFIX, adapter);
         }
         return wrapper;
-=======
-        JettyExecutorAdapter adapter = new JettyExecutorAdapter((ThreadPool.SizedThreadPool) threadPool);
-        ExecutorWrapper executorWrapper = new ExecutorWrapper(getTpName(), adapter);
-        enhanceOriginExecutor(jettyWebServer, threadPool);
-        return executorWrapper;
->>>>>>> 24601df3
     }
 
     private Executor enhanceOriginExecutor(JettyWebServer webServer, ThreadPool threadPool) {
@@ -87,14 +80,9 @@
                 if (Objects.isNull(executor)) {
                     return threadPool;
                 }
-<<<<<<< HEAD
                 ThreadPoolExecutorProxy executorProxy = new ThreadPoolExecutorProxy(executor);
-                ReflectionUtil.setFieldValue(EXECUTOR_NAME, threadPool, executorProxy);
+                ReflectionUtil.setFieldValue(EXECUTOR_FIELD, threadPool, executorProxy);
                 return executorProxy;
-=======
-                ReflectionUtil.setFieldValue(EXECUTOR_FIELD, threadPool, new ThreadPoolExecutorProxy(executor));
-                return;
->>>>>>> 24601df3
             }
             Object threadPoolProxy = createThreadPoolProxy(threadPool);
             if (!(threadPoolProxy instanceof QueuedThreadPoolProxy)) {
