package com.dtp.core.notify;

import cn.hutool.core.date.DateTime;
import cn.hutool.core.date.DateUtil;
import com.dtp.common.ApplicationContextHolder;
import com.dtp.common.dto.*;
import com.dtp.common.em.NotifyPlatformEnum;
import com.dtp.common.em.NotifyTypeEnum;
import com.dtp.core.context.DtpNotifyContext;
import com.dtp.core.context.DtpNotifyContextHolder;
import com.dtp.core.notify.alarm.AlarmCounter;
import com.dtp.core.notify.base.Notifier;
import com.dtp.core.thread.DtpExecutor;
import com.google.common.base.Joiner;
import lombok.SneakyThrows;
import lombok.extern.slf4j.Slf4j;
import lombok.val;
import org.apache.commons.lang3.StringUtils;
import org.apache.commons.lang3.tuple.Pair;
import org.springframework.core.env.Environment;

import java.lang.reflect.Field;
import java.net.InetAddress;
import java.util.Arrays;
import java.util.List;
import java.util.Set;
import java.util.concurrent.ThreadPoolExecutor;
import java.util.concurrent.TimeUnit;
import java.util.stream.Collectors;

import static com.dtp.common.constant.DynamicTpConst.UNKNOWN;
import static com.dtp.common.constant.LarkNotifyConst.*;
import static com.dtp.core.notify.NotifyHelper.getAlarmKeys;
import static com.dtp.core.notify.NotifyHelper.getAllAlarmKeys;

/**
 * AbstractDtpNotifier related
 *
 * @author: yanhom
 * @since 1.0.0
 **/
@Slf4j
public abstract class AbstractDtpNotifier implements DtpNotifier {

    private Instance instance;

    private final Notifier notifier;

    public Instance getInstance() {
        return instance;
    }

    protected AbstractDtpNotifier(Notifier notifier) {
        this.notifier = notifier;
        init();
    }

    @SneakyThrows
    public void init() {
        Environment environment = ApplicationContextHolder.getEnvironment();

        String appName = environment.getProperty("spring.application.name");
        appName = StringUtils.isNoneBlank(appName) ? appName : "application";

        String portStr = environment.getProperty("server.port");
        int port = StringUtils.isNotBlank(portStr) ? Integer.parseInt(portStr) : 0;

        String address = InetAddress.getLocalHost().getHostAddress();

        String[] profiles = environment.getActiveProfiles();
        if (profiles.length < 1) {
            profiles = environment.getDefaultProfiles();
        }
        instance = new Instance(address, port, appName, profiles[0]);
    }

    @Override
    public void sendChangeMsg(DtpMainProp oldProp, List<String> diffs) {
        NotifyPlatform platform = DtpNotifyContextHolder.get().getPlatform(platform());
        String content = buildNoticeContent(platform, getNoticeTemplate(), oldProp, diffs);
        if (StringUtils.isBlank(content)) {
            return;
        }
        notifier.send(platform, content);
    }

    @Override
    public void sendAlarmMsg(NotifyTypeEnum typeEnum) {
        NotifyPlatform platform = DtpNotifyContextHolder.get().getPlatform(platform());
        String content = buildAlarmContent(platform, typeEnum, getAlarmTemplate());
        if (StringUtils.isBlank(content)) {
            return;
        }
        notifier.send(platform, content);
    }

    /**
     * Implement by subclass, get notice template.
     *
     * @return notice template
     */
    protected abstract String getNoticeTemplate();

    /**
     * Implement by subclass, get alarm template.
     *
     * @return alarm template
     */
    protected abstract String getAlarmTemplate();

    /**
     * Implement by subclass, get content color config.
     *
     * @return left: highlight color, right: other content color
     */
    protected abstract Pair<String, String> getColors();

    private String buildAlarmContent(NotifyPlatform platform, NotifyTypeEnum typeEnum, String template) {
        DtpNotifyContext context = DtpNotifyContextHolder.get();
        String threadPoolName = context.getExecutorWrapper().getThreadPoolName();
        ExecutorWrapper executorWrapper = context.getExecutorWrapper();
        val executor = (ThreadPoolExecutor) context.getExecutorWrapper().getExecutor();
        NotifyItem notifyItem = context.getNotifyItem();
        AlarmInfo alarmInfo = context.getAlarmInfo();

        val alarmCounter = AlarmCounter.countStrRrq(threadPoolName, executor);
        String receivesStr = getReceives(platform.getPlatform(), platform.getReceivers());

        String content = String.format(
                template,
                getInstance().getServiceName(),
                getInstance().getIp() + ":" + getInstance().getPort(),
                getInstance().getEnv(),
                populatePoolName(threadPoolName, executorWrapper),
                typeEnum.getValue(),
                notifyItem.getThreshold(),
                executor.getCorePoolSize(),
                executor.getMaximumPoolSize(),
                executor.getPoolSize(),
                executor.getActiveCount(),
                executor.getLargestPoolSize(),
                executor.getTaskCount(),
                executor.getCompletedTaskCount(),
                executor.getQueue().size(),
                executor.getQueue().getClass().getSimpleName(),
                getQueueCapacity(executor),
                executor.getQueue().size(),
                executor.getQueue().remainingCapacity(),
                getRejectHandlerName(executor),
                alarmCounter.getLeft(),
                alarmCounter.getMiddle(),
                alarmCounter.getRight(),
                alarmInfo.getLastAlarmTime() == null ? UNKNOWN : alarmInfo.getLastAlarmTime(),
                DateUtil.now(),
                receivesStr,
                notifyItem.getInterval()
        );
        return highlightAlarmContent(content, typeEnum);
    }

    private String buildNoticeContent(NotifyPlatform platform,
                                     String template,
                                     DtpMainProp oldProp,
                                     List<String> diffs) {
        String threadPoolName = oldProp.getThreadPoolName();
<<<<<<< HEAD
        DtpContext context = DtpContextHolder.get();
        ExecutorWrapper executorWrapper = context.getExecutorWrapper();
        val executor = (ThreadPoolExecutor) executorWrapper.getExecutor();
=======
        DtpNotifyContext context = DtpNotifyContextHolder.get();
        val executor = (ThreadPoolExecutor) context.getExecutorWrapper().getExecutor();
>>>>>>> 65029bef
        String receivesStr = getReceives(platform.getPlatform(), platform.getReceivers());

        String content = String.format(
                template,
                getInstance().getServiceName(),
                getInstance().getIp() + ":" + getInstance().getPort(),
                getInstance().getEnv(),
                populatePoolName(threadPoolName, executorWrapper),
                oldProp.getCorePoolSize(),
                executor.getCorePoolSize(),
                oldProp.getMaxPoolSize(),
                executor.getMaximumPoolSize(),
                oldProp.isAllowCoreThreadTimeOut(),
                executor.allowsCoreThreadTimeOut(),
                oldProp.getKeepAliveTime(),
                executor.getKeepAliveTime(TimeUnit.SECONDS),
                executor.getQueue().getClass().getSimpleName(),
                oldProp.getQueueCapacity(),
                getQueueCapacity(executor),
                oldProp.getRejectType(),
                getRejectHandlerName(executor),
                receivesStr,
                DateTime.now()
        );
        return highlightNotifyContent(content, diffs);
    }

    private String getReceives(String platform, String receives) {
        if (StringUtils.isBlank(receives)) {
            return "";
        }
        if (NotifyPlatformEnum.LARK.name().toLowerCase().equals(platform)) {
            return Arrays.stream(receives.split(","))
                    .map(receive -> StringUtils.startsWith(receive, LARK_OPENID_PREFIX) ?
                            String.format(LARK_AT_FORMAT_OPENID, receive) : String.format(LARK_AT_FORMAT_USERNAME, receive))
                    .collect(Collectors.joining(" "));
        } else {
            String[] receivers = StringUtils.split(receives, ',');
            return Joiner.on(", @").join(receivers);
        }
    }

    private String populatePoolName(String poolName, ExecutorWrapper executorWrapper) {

        String poolAlisaName = null;
        if (executorWrapper.getExecutor() instanceof DtpExecutor) {
            poolAlisaName = ((DtpExecutor) executorWrapper.getExecutor()).getTheadPoolAliasName();
        }else{
            poolAlisaName =  executorWrapper.getTheadPoolAliasName();
        }
        if (StringUtils.isBlank(poolAlisaName)) {
            return poolName;
        }
        return poolName + "("+poolAlisaName+")";
    }

    private String getRejectHandlerName(ThreadPoolExecutor executor) {
        if (executor instanceof DtpExecutor) {
            return ((DtpExecutor) executor).getRejectHandlerName();
        }
        return executor.getRejectedExecutionHandler().getClass().getSimpleName();
    }

    private int getQueueCapacity(ThreadPoolExecutor executor) {
        if (executor instanceof DtpExecutor) {
            return ((DtpExecutor) executor).getQueueCapacity();
        }
        return executor.getQueue().size() + executor.getQueue().remainingCapacity();
    }

    private String highlightNotifyContent(String content, List<String> diffs) {
        if (StringUtils.isBlank(content)) {
            return content;
        }

        Pair<String, String> pair = getColors();
        for (String field : diffs) {
            content = content.replace(field, pair.getLeft());
        }
        for (Field field : DtpMainProp.getMainProps()) {
            content = content.replace(field.getName(), pair.getRight());
        }
        return content;
    }

    private String highlightAlarmContent(String content, NotifyTypeEnum typeEnum) {
        if (StringUtils.isBlank(content)) {
            return content;
        }

        Set<String> colorKeys = getAlarmKeys(typeEnum);
        Pair<String, String> pair = getColors();
        for (String field : colorKeys) {
            content = content.replace(field, pair.getLeft());
        }
        for (String field : getAllAlarmKeys()) {
            content = content.replace(field, pair.getRight());
        }
        return content;
    }
}<|MERGE_RESOLUTION|>--- conflicted
+++ resolved
@@ -163,14 +163,9 @@
                                      DtpMainProp oldProp,
                                      List<String> diffs) {
         String threadPoolName = oldProp.getThreadPoolName();
-<<<<<<< HEAD
         DtpContext context = DtpContextHolder.get();
         ExecutorWrapper executorWrapper = context.getExecutorWrapper();
         val executor = (ThreadPoolExecutor) executorWrapper.getExecutor();
-=======
-        DtpNotifyContext context = DtpNotifyContextHolder.get();
-        val executor = (ThreadPoolExecutor) context.getExecutorWrapper().getExecutor();
->>>>>>> 65029bef
         String receivesStr = getReceives(platform.getPlatform(), platform.getReceivers());
 
         String content = String.format(
